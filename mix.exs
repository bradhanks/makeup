--- conflicted
+++ resolved
@@ -1,11 +1,7 @@
 defmodule Makeup.Mixfile do
   use Mix.Project
 
-<<<<<<< HEAD
   @version "0.5.6"
-=======
-  @version "0.6.0"
->>>>>>> 05117486
   @url "https://github.com/tmbb/makeup"
 
   def project do
